--- conflicted
+++ resolved
@@ -211,11 +211,11 @@
                 return ParseStringForNullableGuid;
             }
 
-<<<<<<< HEAD
             if (type == typeof(char) || type == typeof(char?))
             {
                 return ParseStringForChar;
-=======
+            }
+
             if (type == typeof(bool))
             {
                 return ParseStringForBool;
@@ -224,7 +224,6 @@
             if (type == typeof (bool?))
             {
                 return ParseStringForNullableBool;
->>>>>>> c864b10c
             }
 
             if (type.IsGenericType && type.GetGenericTypeDefinition() == typeof(Nullable<>))
