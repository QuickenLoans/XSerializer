--- conflicted
+++ resolved
@@ -175,11 +175,8 @@
                 ShouldEmitNil = serializeOptions.ShouldEmitNil,
                 ShouldEncrypt = serializeOptions.ShouldEncrypt,
                 ShouldRedact = serializeOptions.ShouldRedact,
-<<<<<<< HEAD
-                ShouldIgnoreCaseForEnum = serializeOptions.ShouldIgnoreCaseForEnum
-=======
+                ShouldIgnoreCaseForEnum = serializeOptions.ShouldIgnoreCaseForEnum,
                 ShouldSerializeCharAsInt = serializeOptions.ShouldSerializeCharAsInt
->>>>>>> 3ea1c932
             };
         }
 
@@ -193,11 +190,8 @@
             public IEncryptionMechanism EncryptionMechanism { get; set; }
             public object EncryptKey { get; set; }
             public SerializationState SerializationState { get; set; }
-<<<<<<< HEAD
             public bool ShouldIgnoreCaseForEnum { get; set; }
-=======
             public bool ShouldSerializeCharAsInt { get; set; }
->>>>>>> 3ea1c932
         }
 
         /// <summary>
